# Sandman

Sandman is a device that is intended to assist people, particularly those with disabilities, in using hospital style beds. Therefore, it is not just software, but a combination of both software and hardware. The software is primarily designed to enable controlling a bed by voice. However, work is also underway on providing analytics of usage through a web interface. The current method of controlling the bed will work with any motorized bed that uses a hand control.

Sandman has a Discord server to support our community. You can join it here: [Sandman Discord](https://discord.gg/XBYtSAXK2B)

Sandman also has a YouTube channel: [Sandman YouTube](https://www.youtube.com/@project-sandman).  Check out the channel to see a video demo of a 
bed being controlled by voice.

## Disclaimer

The current methods of using Sandman to control a bed involve either modifying the electronics of the bed's hand control or electrically interfacing with the bed through its controller connector. It is likely that either one of these techniques may void the warranty on the bed. If you choose to do this, you do so at your own risk. We hope that in the future we will be able to develop another technique that avoids these issues.

## Hardware Setup

Although there is more than one way for the Sandman software to control a bed, this explanation will focus on just one. The control flow is illustrated below.

Sandman > Raspberry Pi [GPIO](#gpio) > [Pull Up/Down HAT](#pull-updown-hat) > [Relays](#relays) > Bed [Hand Control](#hand-control)

It should be noted that if the hand control is modified in such a way that the cover remains intact and can be put back on, the addition of Sandman will not prevent the hand control from being used as it was originally. We have been running Sandman on a Raspberry Pi 4B with 2 GB of RAM. We typically use at least 32 GB SD cards, but this may not be strictly necessary because we need more memory for development purposes. 

### GPIO

Sandman assigns a specific Raspberry Pi GPIO to each bed function. This is configurable, but by default has the following mapping:

| Function | Pin |
| --- | --- |
| Back Up | 20 |
| Back Down | 16 |
| Legs Up | 13 |
| Legs Down | 26 |
| Elevation Up | 5 |
| Elevation Down | 19 |

### Pull Up/Down HAT (Hardware Attached on Top)

When booting the Raspberry Pi, the state of the GPIO pins can fluctuate. To mitigate this we have been using pull up and pull down resistor pairs. We typically use a 
[ModMyPi PUD HAT](https://thepihut.com/blogs/raspberry-pi-tutorials/how-to-use-modmypis-pud-hat) for this purpose because it's convenient, but if you prefer to make your own circuit board that should work as well. Here is a picture showing how we have set up our PUD hat:

![Sandman PUD hat wiring](documentation/images/sandman_pud_hat_wiring.jpg)

Here is a diagram indicating the configuration:

![Sandman PUD hat diagram](documentation/images/pid_pud_guide.png)

The rainbow colored markers go to the relay board.

### Relays

In order to support the six bed functions, at least six relays are required. However, it's pretty common to find eight relay boards. In actuality, a relay is overkill for what we intend to do, which is close a circuit on the intended button of the bed hand control. A Darlington pair transistor can replace each relay and accomplish the same job. It would also take less space. However, for convenience we have just been using an eight relay board. The specific wiring is up to you, as long as you are lining up the correct bed function with the relay corresponding to the same button on the hand control.

### Hand Control

You can solder wires from each relay directly to the pads of each hand control button, but we like using a cable like this 
[DIN-12 Male-Female Cable](https://www.digikey.com/en/products/detail/amphenol-ltw/M12A12ML-12AFL-SB002/9932279) instead. The cable can be cut in half and then one half can be connected to the relays and the other soldered into the hand control. This makes it much easier to disconnect and reconnect if needed and since the cable assembly we have been using can screw together it can be very secure. By modifying the hand control in this way, we are essentially simulating button presses and controlling the bed through the hand control. This has the advantage that it works with controllers that have more complicated logic built in, but is not necessary for all types of beds.

## Software Installation

### Repository Clone

You can download and extract the source or clone the repository using a command like this:

```bash
git clone https://github.com/shawn-lindberg/sandman.git
```

### Rhasspy

Sandman relies on [Rhasspy](https://rhasspy.readthedocs.io) to provide voice control and auditory feedback. Follow these [instructions](https://rhasspy.readthedocs.io/en/latest/installation/) in order to install Rhasspy on your Raspberry Pi. However, use the following commands to start the Docker image rather than the one in the instructions, because we need to expose an additional port.

```bash
cd ~/sandman/rhasspy
docker compose up -d
```

Once Rhasspy is running, it can be configured through its web interface by going to YOUR_SANDMAN_IP_ADDRESS:12101. 

#### Settings

If you click on the icon which looks like a set of gears, you should see an interface that looks something like the following, although the settings may be different:

![Rhasspy settings](rhasspy/images/Rhasspy_settings.PNG)

It is recommended that you set all of the settings to the same thing as pictured above, but you may use whichever text to speech option you like. You can also choose whichever wake word you prefer under Wake Word. When you're done, click on the Save Settings button. Please note that you may have to do this iteratively, and you may be asked to download data for some of the settings. A download button should appear at the top of the page like below if additional data is needed.

![Rhasspy download prompt](documentation/images/Rhasspy_download_prompt.png)

You will also have to fill out the device information underneath the Audio Recording and Audio Playing settings. Click the green colored area with the caret to the left to expose the microphone/Audio Recording or speaker/Audio Playing settings. Once expanded you will want to click the refresh button on the right side of the page then you'll need to select the correct available device for the microphone and speaker from the dropdown. For instance the audio recording device might be "Default Audio Device (sysdefault:CARD=Device_1)" and the audio playing device might be "Default Audio Device (sysdefault:CARD=Device)". It might be helpful to plug in one device at a time, refresh the device list, then review which device(s) have been added to the list. The device list may be long so this may take some trial and error while testing as described below.

![Rhasspy audio settings](documentation/images/Rhasspy_audio_settings.png)

You can test the audio recording and playback on home page for Rhasspy aka the house button on the left navigation bar. On the home page put some test text into the text field next to the Speak button and then press the Speak button to test the speaker. If this doesn't produce any sound or if an except/error pops up return to the previous settings page and try selecting a different playback device until successful. You may also want to adjust the volume at this point. 1 is the max volume. With the speaker working click the yellow Wake Up button on the home page then speak into the microphone. Now you can click the green Play Recording button to hear what was captured by the microphone. If the microphone isn't working then you likely will see a message in red saying "No intent recognized" appear after the "Listening for command" popup closes. You'll need to select a different device under the Audio Recording setting and repeat the test.

![Rhasspy speaker test](documentation/images/Rhasspy_speaker_test.jpg)

#### Sentences

Sentences are the grammar which dictates the conversations you can have. If you click the sideways looking bar graph icon, you will see the following interface, although the highlighted text may be different.

![Rhasspy sentences](rhasspy/images/Rhasspy_sentences.PNG)

No need to type all of this out! You can copy the sentences from [here](rhasspy/sandman_rhasspy_sentences.txt) and replace the default sentences. Then you will need to click the button that says Save Sentences. This should cause the grammar to be generated.

#### Wake Sounds

If you would like to change the wake sounds, you can use the provided sounds or use your own by first copying them into the configuration location like this:

```bash
sudo mkdir ~/.config/rhasspy/profiles/en/wav
```
```bash
sudo cp ~/sandman/rhasspy/wav/* ~/.config/rhasspy/profiles/en/wav/
```

You can find the sound setting by clicking on the icon that looks like a set of gears and scrolling down. It looks like the following image:

![Rhasspy sounds](rhasspy/images/Rhasspy_sounds.PNG)

Then you can replace each path with the following:

```bash
${RHASSPY_PROFILE_DIR}/wav/beep-up.wav
${RHASSPY_PROFILE_DIR}/wav/beep-down.wav
${RHASSPY_PROFILE_DIR}/wav/beep-error.wav
```

Click Save Settings and it should start using the new sounds.

### Sandman

Currently, building Sandman from source requires the following libraries:

```bash
sudo apt install libncurses-dev libxml2-dev libmosquitto-dev -y
```

<<<<<<< HEAD
To build with autotools requires the following additional packages:

```bash
sudo apt install bison autoconf automake libtool -y
```

Or, it can be built with CMake.

You can download and extract the source or clone the repository using a command like this:

```bash
git clone https://github.com/shawn-lindberg/sandman.git
```

#### Autotools

Sandman can be built and installed with autotools using the following commands:
=======
Then, it can be built and installed with the following commands:
>>>>>>> 9e54f664

```bash
cd sandman/sandman
```
```bash
autoreconf --install
``````
```bash
./configure
``````
```bash
make
sudo make install
```

#### CMake

Sandman can be built and installed with CMake using the following commands:

```bash
cd sandman/sandman
```
```bash
mkdir build
cd build
``````
```bash
cmake ..
``````
```bash
cmake --build .
sudo cmake --install .
```

### Web interface with Flask

Sandman has a web interface implemented with Flask. These instructions cover what you need to do in order to run this web interface in development mode. In the future there will be a way to run this web interface in a more production friendly environment.

Installation instructions can be found here: [Flask Installation](https://flask.palletsprojects.com/en/3.0.x/installation/). However, they are not complicated and we can skip a step, so they will be provided in the following instructions. Optionally, you may be interested in installing and using a [byobu session](https://www.byobu.org/documentation) to install and run your Flask server within so that the terminal can be used while the server runs. Assuming that your Sandman repository is stored in the home directory, it is recommended to switch to the Sandman web directory in order to set up the virtual Python environment. This is not strictly required, but is recommended by Flask.
```bash
cd ~/sandman/sandman_web
```
```bash
python3 -m venv .venv
```

Once the virtual environment is made, you will activate it with the following command. This must be done in this directory every time you want to start up the web server.

```bash
. .venv/bin/activate
```

Then you can install Flask and other dependencies in the virtual environment with pip.

```bash
pip install -r pip_requirements.txt
```

To run the web server in development mode use the following command. This must be done after activating the virtual environment with the command given earlier.

```bash
flask --app sandman_web run --debug --host 0.0.0.0
```

Then in your web browser enter the following URL: YOUR_SANDMAN_IP_ADDRESS:5000. You can stop the web server by pressing CTRL + C in the terminal.

### ha-bridge

Although the speech recognition provided by Rhasspy is a decent offline option, you may want to use Sandman with Alexa enabled devices. Although there is no direct integration at the moment, you can use [ha-bridge](https://github.com/bwssytems/ha-bridge) as a way of controlling a bed as though it is a series of light switches.

Once you have set up ha-bridge, you can add devices through its web interface by going to YOUR_SANDMAN_IP_ADDRESS. If you go to Bridge Devices, you should see an interface something like the following:

![ha-bridge devices](ha_bridge/images/ha-bridge_devices.PNG)

When you edit/copy a device, the first important thing is the name. This is the name that you will have to use to refer to the device with Alexa.

![ha-bridge add device name](ha_bridge/images/ha-bridge_add_device1.PNG)

The next picture demonstrates how to set up the device so that telling it to turn on will move a part of the bed in one direction, and telling it to turn off will move it in the other direction.

![ha-bridge add device actions](ha_bridge/images/ha-bridge_add_device2.PNG)

You can test the devices from the device page, and once you have set them all up you can go through the discovery process.

## Usage

Once you have built and installed Sandman, you can execute it from the command line like this, which will start it in interactive mode:

```bash
sudo /usr/local/bin/sandman
```

To exit this mode, simply type quit followed by pressing the enter key. This is primarily used for testing/debugging.

To run it as a daemon instead, use the following command:

```bash
sudo /usr/local/bin/sandman --daemon
```

The following commands are examples of how you can send commands to Sandman running as a daemon:

```bash
sudo /usr/local/bin/sandman --command=back_raise
sudo /usr/local/bin/sandman --command=back_lower
sudo /usr/local/bin/sandman --command=legs_raise
sudo /usr/local/bin/sandman --command=legs_lower
sudo /usr/local/bin/sandman --command=elevation_raise
sudo /usr/local/bin/sandman --command=elevation_lower
```

You can stop Sandman running as a daemon with:

```bash
sudo /usr/local/bin/sandman --shutdown
```

### Running on boot

If you would like to run Sandman at boot, an init script is provided. You can start using it with the following commands:

```bash
sudo cp ~/sandman/sandman.sh /etc/init.d/
```
```bash
sudo chmod +x /etc/init.d/sandman.sh
```
```bash
sudo update-rc.d sandman.sh defaults
```

## Roadmap

### Software

* Implement a web interface for modifying the schedule.
* Implement a web interface for modifying the configuration.
* Add control over whether notifications are played.
* Simplify setup - Docker?
* Switch to systemd?

## Contributing

Sandman was in development privately for many years before going public. If you would like to get involved, please join the [Sandman Discord](https://discord.gg/XBYtSAXK2B).

## License

[MIT](https://choosealicense.com/licenses/mit/)<|MERGE_RESOLUTION|>--- conflicted
+++ resolved
@@ -134,7 +134,6 @@
 sudo apt install libncurses-dev libxml2-dev libmosquitto-dev -y
 ```
 
-<<<<<<< HEAD
 To build with autotools requires the following additional packages:
 
 ```bash
@@ -152,9 +151,6 @@
 #### Autotools
 
 Sandman can be built and installed with autotools using the following commands:
-=======
-Then, it can be built and installed with the following commands:
->>>>>>> 9e54f664
 
 ```bash
 cd sandman/sandman
