include(GNUInstallDirs)

<<<<<<< HEAD
set(SOURCE_FILES command.cpp config.cpp control.cpp input.cpp logger.cpp main.cpp mqtt.cpp 
    notification.cpp reports.cpp schedule.cpp shell.cpp timer.cpp)
=======
set(SOURCE_FILES command.cpp config.cpp control.cpp input.cpp logger.cpp mqtt.cpp ncurses_ui.cpp 
    notification.cpp reports.cpp schedule.cpp timer.cpp)
>>>>>>> 22f9a617
add_library(sandman_lib STATIC ${SOURCE_FILES})
add_executable(sandman main.cpp)

add_library(sandman_compiler_flags INTERFACE)
target_compile_features(sandman_compiler_flags INTERFACE cxx_std_17)

option(ENABLE_GPIO "Whether to use Raspberry Pi GPIO or not." ON)
message(STATUS "ENABLE_GPIO = ${ENABLE_GPIO}")
if (ENABLE_GPIO)
    target_compile_definitions(sandman_lib PUBLIC ENABLE_GPIO)
endif()

target_compile_definitions(sandman_lib 
                           PUBLIC SANDMAN_CONFIG_DIR="${CMAKE_INSTALL_FULL_SYSCONFDIR}/sandman/"
                           PUBLIC SANDMAN_TEMP_DIR="${CMAKE_INSTALL_FULL_LOCALSTATEDIR}/sandman/")

#configure_file(sandman_config.h.in sandman_config.h)

find_package(Curses REQUIRED)
find_package(PkgConfig REQUIRED)
pkg_check_modules(Mosquitto IMPORTED_TARGET libmosquitto REQUIRED)

if (CMAKE_CXX_COMPILER_ID MATCHES "GNU|Clang")
   target_compile_options(sandman_lib PUBLIC 
      -Wall                    # Enable most common warnings
      -Wextra                  # Enable additional warnings
      -Werror                  # Treat warnings as errors
      -pedantic                # Enforce strict ISO C++ compliance
      -Wshadow                 # Warn when a variable shadows another
      -Wnon-virtual-dtor       # Warn if a class with virtual functions has a non-virtual destructor
      -Wold-style-cast         # Warn about old-style casts
      -Woverloaded-virtual     # Warn if a virtual function is overloaded
      # -Wsign-conversion      # Warn on implicit conversions that change sign
      -Wformat=1               # Warn about format string issues
      -Wfloat-equal            # Warn if floating-point values are compared for equality
		-Wimplicit-fallthrough   # Warn if switch case fallthrough not marked with `[[fallthrough]]`
   )

   # `-Wformat=2` would warn about non literal format strings.

else()
   message(WARNING "Not using GNU compiler or Clang compiler.")
endif()

target_include_directories(sandman_lib PUBLIC "${CMAKE_CURRENT_SOURCE_DIR}")
#target_include_directories(sandman_lib PUBLIC "${CMAKE_CURRENT_BINARY_DIR}")

target_link_libraries(sandman_lib PUBLIC sandman_compiler_flags ${CURSES_LIBRARIES} 
                      PkgConfig::Mosquitto)
if (ENABLE_GPIO)
    target_link_libraries(sandman_lib PUBLIC pigpio)
endif()

target_link_libraries(sandman PUBLIC sandman_compiler_flags sandman_lib ${CURSES_LIBRARIES})

install(TARGETS sandman DESTINATION bin)<|MERGE_RESOLUTION|>--- conflicted
+++ resolved
@@ -1,12 +1,7 @@
 include(GNUInstallDirs)
 
-<<<<<<< HEAD
-set(SOURCE_FILES command.cpp config.cpp control.cpp input.cpp logger.cpp main.cpp mqtt.cpp 
-    notification.cpp reports.cpp schedule.cpp shell.cpp timer.cpp)
-=======
-set(SOURCE_FILES command.cpp config.cpp control.cpp input.cpp logger.cpp mqtt.cpp ncurses_ui.cpp 
-    notification.cpp reports.cpp schedule.cpp timer.cpp)
->>>>>>> 22f9a617
+set(SOURCE_FILES command.cpp config.cpp control.cpp input.cpp logger.cpp mqtt.cpp notification.cpp
+	 reports.cpp schedule.cpp shell.cpp timer.cpp)
 add_library(sandman_lib STATIC ${SOURCE_FILES})
 add_executable(sandman main.cpp)
 
