#pragma once

#include "common/char_buffer.h"
#include "common/enum.h"
#include "common/forward_alias.h"

#include <array>
#include <cstddef>
#include <cstdint>
#include <mutex>
#include <type_traits>

// This is the standard include directive for NCurses
// as noted in the "SYNOPSIS" section of the manual page `man 3NCURSES ncurses`.
#include <curses.h>

/// @brief This namespace serves to encapsulate state and functionality
<<<<<<< HEAD
/// relevant to the usage of NCurses. The `NCurses` namespace assumes full control over the Ncurses
/// library, so it is not recommended to interact with the NCurses library without using this
/// `NCurses` namespace.
=======
/// relevant to the Shell user interface, and the usage of NCurses.
/// The `Shell` namespace assumes full control over the NCurses library,
/// so it is not recommended to interact with the NCurses library without going through
/// this `Shell` namespace.
>>>>>>> 94422567
///
namespace Shell
{
	using namespace std::string_view_literals;

	class Lock
	{
		private: std::lock_guard<std::mutex> m_Lock;
		public: [[nodiscard]] explicit Lock();
	};

	/// @brief Initialize NCurses state and other logical state for managing the shell.
	///
	/// @attention Only call this function once. Call this function successfully before
	/// calling any other functions in the `Shell` namespace.
	///
	void Initialize();

	/// @brief Uninitialize NCurses state and other logical state.
	///
	/// @attention Only call this function once.
	/// Only call this function after a successfull call to `Shell::Initialize`.
	/// This does not necessarily clear the screen.
	///
	/// @note This frees the windows used by NCurses.
	///
	void Uninitialize();

	namespace Key
	{
		template <char kName, typename CharT = int>
		// Function-like constant.
		// NOLINTNEXTLINE(readability-identifier-naming)
		inline constexpr std::enable_if_t<std::is_integral_v<CharT>, CharT> Ctrl{kName bitand 0x1F};
	}

	enum struct ColorIndex : int
	{
		None    = 0,
		Black   = 1,
		Red     = 2,
		Green   = 3,
		Yellow  = 4,
		Blue    = 5,
		Magenta = 6,
		Cyan    = 7,
		White   = 8,
	};

	struct CharacterAttribute { int m_Value; bool m_Flag; };

	template <ColorIndex kColorIndex, typename... ObjectsT>
	struct Color
	{
		static_assert(kColorIndex != ColorIndex::None);
		static_assert(kColorIndex >= ColorIndex{ 1 } and kColorIndex <= ColorIndex{ 8 });

		static constexpr int kAttributeValue{ COLOR_PAIR(Common::Enum::IntCast(kColorIndex)) };
		static constexpr CharacterAttribute kOn{ kAttributeValue, true };
		static constexpr CharacterAttribute kOff{ kAttributeValue, false };

		std::tuple<ObjectsT...> m_Objects;

		template <typename... ParamsT>
		[[nodiscard]] explicit constexpr Color(Common::Forward<ParamsT>... args) : m_Objects(std::forward<ParamsT>(args)...) {}

		template <typename... ParamsT>
		[[deprecated("Prefer to use a color factory function.")]]
		static constexpr auto Make(Common::Forward<ParamsT>... args)
		{
			return Color<kColorIndex, Common::Forward<ParamsT>...>(std::forward<ParamsT>(args)...);
		}
	};

	// Deduction guide: deduce from forwarding reference arguments.
	template <ColorIndex kColorIndex, typename... ParamsT>
	Color(Common::Forward<ParamsT>...) -> Color<kColorIndex, Common::Forward<ParamsT>...>;

	// Function-like constant.
	// NOLINTBEGIN(readability-identifier-naming)

	template <typename T> inline constexpr bool IsColor{ false };
	template <ColorIndex kColorIndex, typename... ObjectsT>
	inline constexpr bool IsColor<Color<kColorIndex, ObjectsT...>>{ true };

	// NOLINTEND(readability-identifier-naming)

	inline namespace ColorFactoryFunctions {
		template <typename... ObjectsT> [[gnu::always_inline]] [[nodiscard]] constexpr auto Black  (Common::Forward<ObjectsT>... args) { return Color<ColorIndex::Black  , ObjectsT...>(std::forward<ObjectsT>(args)...); }
		template <typename... ObjectsT> [[gnu::always_inline]] [[nodiscard]] constexpr auto Red    (Common::Forward<ObjectsT>... args) { return Color<ColorIndex::Red    , ObjectsT...>(std::forward<ObjectsT>(args)...); }
		template <typename... ObjectsT> [[gnu::always_inline]] [[nodiscard]] constexpr auto Green  (Common::Forward<ObjectsT>... args) { return Color<ColorIndex::Green  , ObjectsT...>(std::forward<ObjectsT>(args)...); }
		template <typename... ObjectsT> [[gnu::always_inline]] [[nodiscard]] constexpr auto Yellow (Common::Forward<ObjectsT>... args) { return Color<ColorIndex::Yellow , ObjectsT...>(std::forward<ObjectsT>(args)...); }
		template <typename... ObjectsT> [[gnu::always_inline]] [[nodiscard]] constexpr auto Blue   (Common::Forward<ObjectsT>... args) { return Color<ColorIndex::Blue   , ObjectsT...>(std::forward<ObjectsT>(args)...); }
		template <typename... ObjectsT> [[gnu::always_inline]] [[nodiscard]] constexpr auto Magenta(Common::Forward<ObjectsT>... args) { return Color<ColorIndex::Magenta, ObjectsT...>(std::forward<ObjectsT>(args)...); }
		template <typename... ObjectsT> [[gnu::always_inline]] [[nodiscard]] constexpr auto Cyan   (Common::Forward<ObjectsT>... args) { return Color<ColorIndex::Cyan   , ObjectsT...>(std::forward<ObjectsT>(args)...); }
		template <typename... ObjectsT> [[gnu::always_inline]] [[nodiscard]] constexpr auto White  (Common::Forward<ObjectsT>... args) { return Color<ColorIndex::White  , ObjectsT...>(std::forward<ObjectsT>(args)...); }
	}

	inline namespace ColorStringLiterals
	{
		[[gnu::always_inline]] [[nodiscard]] constexpr auto operator""_black  (char const* const string, std::size_t const) { return Color<ColorIndex::Black  , char const*>(string); }
		[[gnu::always_inline]] [[nodiscard]] constexpr auto operator""_red    (char const* const string, std::size_t const) { return Color<ColorIndex::Red    , char const*>(string); }
		[[gnu::always_inline]] [[nodiscard]] constexpr auto operator""_green  (char const* const string, std::size_t const) { return Color<ColorIndex::Green  , char const*>(string); }
		[[gnu::always_inline]] [[nodiscard]] constexpr auto operator""_yellow (char const* const string, std::size_t const) { return Color<ColorIndex::Yellow , char const*>(string); }
		[[gnu::always_inline]] [[nodiscard]] constexpr auto operator""_blue   (char const* const string, std::size_t const) { return Color<ColorIndex::Blue   , char const*>(string); }
		[[gnu::always_inline]] [[nodiscard]] constexpr auto operator""_magenta(char const* const string, std::size_t const) { return Color<ColorIndex::Magenta, char const*>(string); }
		[[gnu::always_inline]] [[nodiscard]] constexpr auto operator""_cyan   (char const* const string, std::size_t const) { return Color<ColorIndex::Cyan   , char const*>(string); }
		[[gnu::always_inline]] [[nodiscard]] constexpr auto operator""_white  (char const* const string, std::size_t const) { return Color<ColorIndex::White  , char const*>(string); }
	}

	namespace LoggingWindow {

		void Refresh();

		void Write(CharacterAttribute const characterAttribute);
		void Write(chtype const character);
		void Write(char const* const string);
		void Write(std::string_view const string);

		template <typename BoolT>
		std::enable_if_t<std::is_same_v<BoolT, bool>, void> Write(BoolT const booleanValue)
		{
			if (booleanValue == true)
			{
				Write("true");
			}
			else
			{
				Write("false");
			}
		}

		template <typename T, typename... ParamsT>
		[[gnu::always_inline]] inline void Print(T const object, ParamsT const... arguments)
		{
			Write(object);
			if constexpr (sizeof...(arguments) > 0u)
			{
				Print(arguments...);
			}
			else
			{
				Refresh();
			}
		}

		template <typename... ParamsT>
		[[gnu::always_inline]] inline void Println(ParamsT const... arguments)
		{
			Print(arguments..., '\n');
		}

		/// @brief Get the pointer to the logging window.
		///
		/// @attention Do not call this function before having called `Shell::Initialize` successfully.
		///
		/// @return NCurses window pointer
		///
		/// @warning If `Shell::Initialize` has not been called successfully, this function likely
		/// returns `nullptr`. Otherwise, the pointer returned by this function is valid until
		/// `Shell::Uninitialize` is called.
		///
		/// @note The logging window is the region on the terminal where the logger outputs characters
		/// to. After `Shell::Initialize` is called successfully, this function always returns the same
		/// pointer.
		///
		[[deprecated("Prefer using other functions to write to this window.")]] [[nodiscard]] WINDOW* Get();
	}

	namespace InputWindow
	{
		/// @brief The starting location of the cursor for the input window.
		///
		inline constexpr int kCursorStartY{ 1 }, kCursorStartX{ 2 };

		// The input window will have a height of 3.
		inline constexpr int kRowCount{ 3 };

		/// @brief Get the pointer to the input window.
		///
		/// @attention Do not call this function before having called `Shell::Initialize` successfully.
		///
		/// @return NCurses window pointer
		///
		/// @warning If `Shell::Initialize` has not been called successfully, this function likely
		/// returns returns `nullptr`. Otherwise, the pointer returned by this function is valid until
		/// `Shell::Uninitialize` is called.
		///
		/// @note The input window is the region on the terminal where the user input is echoed to.
		/// After `Shell::Initialize` is called successfully, this function always returns the same
		/// pointer.
		///
		[[deprecated]] [[nodiscard]] WINDOW* Get();

		using Buffer = Common::CharBuffer<char, 128u>;
		Buffer const& GetBuffer();

		/// @brief Process a single key input from the user, if any.
		///
		/// @returns `true` if the "quit" command was processed, `false` otherwise.
		///
		bool ProcessSingleUserKey();
	}

}<|MERGE_RESOLUTION|>--- conflicted
+++ resolved
@@ -15,16 +15,10 @@
 #include <curses.h>
 
 /// @brief This namespace serves to encapsulate state and functionality
-<<<<<<< HEAD
-/// relevant to the usage of NCurses. The `NCurses` namespace assumes full control over the Ncurses
-/// library, so it is not recommended to interact with the NCurses library without using this
-/// `NCurses` namespace.
-=======
 /// relevant to the Shell user interface, and the usage of NCurses.
 /// The `Shell` namespace assumes full control over the NCurses library,
 /// so it is not recommended to interact with the NCurses library without going through
 /// this `Shell` namespace.
->>>>>>> 94422567
 ///
 namespace Shell
 {
